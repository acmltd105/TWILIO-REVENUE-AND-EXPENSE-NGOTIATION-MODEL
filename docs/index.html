--- conflicted
+++ resolved
@@ -362,7 +362,7 @@
   </style>
 </head>
 <body>
-<<<<<<< HEAD
+codex/rename-twilio-portal-repository-and-redirect
   <header>
     <h1>Twilio Executive Revenue Command Center</h1>
     <p>
@@ -381,7 +381,7 @@
   <main>
     <section aria-labelledby="dashboards">
       <h2 id="dashboards">Dashboards</h2>
-=======
+
   <div class="page">
     <header>
       <nav class="top-nav">
@@ -390,7 +390,7 @@
       </nav>
       <span class="hero-badge">Boardroom Edition · M4 Alignment</span>
       <h1>Twilio Executive Revenue Command Center</h1>
->>>>>>> 16f966d4
+ main
       <p>
         Deliver a single, high-trust story to finance, legal, and field leaders. This package pairs
         interactive dashboards, portfolio intelligence, and ready-to-send communications so you can
